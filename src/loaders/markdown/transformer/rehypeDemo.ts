import parseBlockAsset from '@/assetParsers/block';
import type { IDumiDemoProps } from '@/client/theme-api/DumiDemo';
import { getFileIdFromFsPath } from '@/utils';
import type { sync } from 'enhanced-resolve';
import type { Element, Root } from 'hast';
import path from 'path';
import { logger, winPath } from 'umi/plugin-utils';
import type { Transformer } from 'unified';
import type { DataMap } from 'vfile';
import type { IMdTransformerOptions } from '.';

let visit: typeof import('unist-util-visit').visit;
let SKIP: typeof import('unist-util-visit').SKIP;
let EXIT: typeof import('unist-util-visit').EXIT;
let toString: typeof import('hast-util-to-string').toString;
let isElement: typeof import('hast-util-is-element').isElement;
const DEMO_NODE_CONTAINER = '$demo-container';

export const DEMO_PROP_VALUE_KEY = '$demo-prop-value-key';
export const DUMI_DEMO_TAG = 'DumiDemo';
export const DUMI_DEMO_GRID_TAG = 'DumiDemoGrid';

// workaround to import pure esm module
(async () => {
  ({ visit, SKIP, EXIT } = await import('unist-util-visit'));
  ({ toString } = await import('hast-util-to-string'));
  ({ isElement } = await import('hast-util-is-element'));
})();

type IRehypeDemoOptions = Pick<
  IMdTransformerOptions,
  'techStacks' | 'cwd' | 'fileAbsPath' | 'resolve'
> & {
  resolver: typeof sync;
  fileLocaleLessPath: string;
  fileLocale?: string;
};

/**
 * get language for code element
 */
function getCodeLang(node: Element, opts: IRehypeDemoOptions) {
  let lang = '';

  if (typeof node.properties?.src === 'string') {
    // external demo
    node.properties.src = opts.resolver(
      path.dirname(opts.fileAbsPath),
      node.properties.src,
    ) as string;
    lang = path.extname(node.properties.src).slice(1);
  } else if (
    Array.isArray(node.properties?.className) &&
    (opts.resolve.codeBlockMode === 'passive'
      ? // passive mode
        / demo/.test(String(node.data?.meta))
      : // active mode (default)
        !/ pure/.test(String(node.data?.meta)))
  ) {
    // code block demo
    // ref: https://github.com/syntax-tree/mdast-util-to-hast/blob/b7623785f270b5225898d15327770327409878f8/lib/handlers/code.js#L23
    lang = String(node.properties!.className[0]).replace('language-', '');
  }

  return lang;
}

/**
 * get unique id for code in project
 */
function getCodeId(
  cwd: string,
  fileAbsPath: string,
  localId: string,
  atomId?: string,
) {
  // Foo, or docs-guide, or docs-guide-faq
  const prefix = atomId || getFileIdFromFsPath(path.relative(cwd, fileAbsPath));

  return [prefix.toLowerCase(), 'demo', localId.toLowerCase()]
    .filter(Boolean)
    .join('-');
}

/**
 * try to mark tech stack data for node, if it is a demo node
 */
function tryMarkDemoNode(node: Element, opts: IRehypeDemoOptions) {
  let isDemoNode = Boolean(node.data?.techStack);

  // to prevent duplicate mark
  if (!isDemoNode) {
    const lang = getCodeLang(node, opts);
    const techStack =
      lang && opts.techStacks.find((ts) => ts.isSupported(node, lang));

    // mark tech stack data for reuse
    if (techStack) {
      isDemoNode = true;
      node.data ??= {};
      node.data.techStack = techStack;
      node.data.lang = lang;
      node.data.type =
        typeof node.properties?.src === 'string' ? 'external' : 'code-block';
    }
  }

  return isDemoNode;
}

export default function rehypeDemo(
  opts: IRehypeDemoOptions,
): Transformer<Root> {
  return async (tree, vFile) => {
    const deferrers: Promise<DataMap['demos'][0]>[] = [];
    // sse an array to store all demo ids for subsequent repeat warnings
    const demoIds: string[] = [];
    const replaceNodes: Element[] = [];
    let index = 0;

    // mark code block demo node to standard demo node
    // TODO: code block demo also support demo grid?
    visit<Root, 'element'>(tree, 'element', (node) => {
      if (
        isElement(node, 'pre') &&
        node.children.length === 1 &&
        isElement(node.children[0], 'code') &&
        tryMarkDemoNode(node.children[0], opts)
      ) {
        node.tagName = 'p';
        node!.data ??= {};
        node!.data[DEMO_NODE_CONTAINER] = true;
      }
    });

    // split demo node to a separate paragraph from a mixed paragraph
    visit<Root, 'element'>(tree, 'element', (node, nodeIndex, parent) => {
      if (isElement(node, 'p')) {
        for (
          let childIndex = 0;
          childIndex < node.children.length;
          childIndex += 1
        ) {
          let child = node.children[childIndex];

          // find code node
          if (isElement(child, 'code') && tryMarkDemoNode(child, opts)) {
            const isFirstChild = childIndex === 0;
            let nextChildIndex = childIndex + 1;
            let nextChild = node.children[nextChildIndex];
            let splitFrom = childIndex;

            if (isFirstChild) {
              // mark parent as demo container if the first child is demo node
              node!.data ??= {};
              node!.data[DEMO_NODE_CONTAINER] = true;

              // try to find the next demo node or br node
              while (nextChild) {
                if (
                  (isElement(nextChild, 'code') &&
                    tryMarkDemoNode(nextChild, opts)) ||
                  isElement(nextChild, 'br')
                ) {
                  // move to the next child index
                  splitFrom += 1;

                  // update next child for the next check
                  nextChildIndex = splitFrom + 1;
                  nextChild = node.children[nextChildIndex];
                } else {
                  splitFrom += 1;
                  break;
                }
              }

              // if there has no next node, it means need not to split, SKIP directly
              if (!nextChild) return SKIP;
            }

            // split paragraph
            const splitChildren = node.children.splice(splitFrom);

            parent!.children.splice(nodeIndex! + 1, 0, {
              type: 'element',
              tagName: 'p',
              children: splitChildren,
            });

            return SKIP;
          }
        }
      }
    });

    // find all demo nodes, and check whether there is `only` mark
    let hasOnlySign = false;
    let hasSkipSign = false;
    visit<Root, 'element'>(tree, 'element', (node) => {
      if (isElement(node, 'p') && node.data?.[DEMO_NODE_CONTAINER]) {
        for (const codeNode of node.children) {
          if (isElement(codeNode, 'code')) {
            hasSkipSign ||= 'skip' in codeNode.properties!;

            if ('only' in codeNode.properties!) {
              hasOnlySign = true;
              return EXIT;
            }
          }
        }
      }
    });

    if (process.env.NODE_ENV === 'production' && (hasOnlySign || hasSkipSign)) {
      logger.warn(
        `The 'only' or 'skip' mark is not supported in production environment, please remove it. at ${
          vFile.data.frontmatter!.filename
        }`,
      );
    }

    visit<Root, 'element'>(tree, 'element', (node) => {
      if (isElement(node, 'p') && node.data?.[DEMO_NODE_CONTAINER]) {
        const demosPropData: IDumiDemoProps[] = [];
        for (const codeNode of node.children) {
          // strip invalid br elements
          if (isElement(codeNode, 'code')) {
            // check whether to skip this demo
            const shouldSkipNonOnlyDemos =
              hasOnlySign && !('only' in codeNode.properties!);
            if (
              process.env.NODE_ENV !== 'production' &&
              ('skip' in codeNode.properties! || shouldSkipNonOnlyDemos)
            ) {
              continue;
            }

            const codeType = codeNode.data!.type as Parameters<
              IRehypeDemoOptions['techStacks'][0]['transformCode']
            >[1]['type'];
            const techStack = codeNode.data!
              .techStack as IRehypeDemoOptions['techStacks'][0];
            const codeValue = toString(codeNode).trim();
            const parseOpts = {
              id: '',
              refAtomIds: vFile.data.frontmatter!.atomId
                ? [vFile.data.frontmatter!.atomId]
                : [],
              fileAbsPath: '',
<<<<<<< HEAD
              lang: codeNode.data!.lang,
=======
              fileLocale: opts.fileLocale,
>>>>>>> b2b40e2a
              entryPointCode: codeType === 'external' ? undefined : codeValue,
              resolver: opts.resolver,
              techStack,
            };

            const runtimeOpts = techStack.runtimeOpts;

            const previewerProps: IDumiDemoProps['previewerProps'] = {};
            let component = '';

            if (codeType === 'external') {
              const chunkName = [vFile.data.frontmatter!.atomId, 'demos']
                .filter(Boolean)
                .join('__');

              // external demo options
              parseOpts.fileAbsPath = winPath(
                codeNode.properties!.src as string,
              );

              let localId =
                (codeNode.properties?.id as string) ??
                path.parse(
                  parseOpts.fileAbsPath.replace(/\/index\.(j|t)sx?$/, ''),
                ).name;

              parseOpts.id = getCodeId(
                opts.cwd,
                opts.fileLocaleLessPath,
                localId,
                vFile.data.frontmatter!.atomId,
              );
              const importChunk = `import( /* webpackChunkName: "${chunkName}" */ '${winPath(
                parseOpts.fileAbsPath,
              )}?techStack=${techStack.name}')`;

              if (runtimeOpts?.rendererPath) {
                component = `(async () => ${importChunk})()`;
              } else {
                component = `React.memo(React.lazy(() => ${importChunk}))`;
              }

              // use code value as title
              // TODO: force checking
              if (codeValue) codeNode.properties!.title = codeValue;
              codeNode.properties!.filename ??= winPath(
                path.relative(opts.cwd, parseOpts.fileAbsPath),
              );
            } else {
              const localId = [opts.fileLocale, String(index++)]
                .filter(Boolean)
                .join('-');

              // pass a fake entry point for code block demo
              // and pass the real code via `entryPointCode` option
              parseOpts.fileAbsPath = opts.fileAbsPath.replace(
                '.md',
                `.${parseOpts.lang}`,
              );
              parseOpts.id = getCodeId(
                opts.cwd,
                opts.fileLocaleLessPath,
                localId,
                vFile.data.frontmatter!.atomId,
              );
              component = techStack.transformCode(codeValue, {
                type: 'code-block',
                fileAbsPath: parseOpts.fileAbsPath,
              });
            }

            const propDemo: IDumiDemoProps['demo'] = { id: parseOpts.id };
            demoIds.push(parseOpts.id);

            // generate asset data for demo
            deferrers.push(
              parseBlockAsset(parseOpts).then(
                async ({ asset, resolveMap, frontmatter }) => {
                  // repeat id to give warning
                  if (
                    demoIds.indexOf(parseOpts.id) !==
                    demoIds.lastIndexOf(parseOpts.id)
                  ) {
                    const startLine = node.position?.start.line;
                    const suffix = startLine ? `:${startLine}` : '';

                    logger.warn(
                      `Duplicate demo id found due to filename conflicts, please consider adding a unique id to code tag to resolve this.
        at ${opts.fileAbsPath}${suffix}`,
                    );
                  }

                  // eslint-disable-next-line @typescript-eslint/no-unused-vars
                  const { src, className, ...restAttrs } =
                    codeNode.properties || {};
                  const validAssetAttrs: ['title', 'snapshot', 'keywords'] = [
                    'title',
                    'snapshot',
                    'keywords',
                  ];
                  const techStackOpts = {
                    type: codeType,
                    mdAbsPath: opts.fileAbsPath,
                    fileAbsPath:
                      codeType === 'external'
                        ? parseOpts.fileAbsPath
                        : undefined,
                    entryPointCode: parseOpts.entryPointCode,
                  };

                  // transform empty string attr to boolean, such as `debug`, `iframe` & etc.
                  Object.keys(restAttrs).forEach((key) => {
                    if (restAttrs[key] === '') restAttrs[key] = true;
                  });

                  // update previewer props after parse
                  const originalProps = Object.assign(
                    {},
                    frontmatter,
                    restAttrs,
                  );

                  // copy valid props for asset
                  validAssetAttrs.forEach((key) => {
                    if (originalProps[key]) asset[key] = originalProps[key];
                  });

                  // do not generate previewer props & asset for inline demo
                  if (
                    / inline/.test(String(codeNode.data?.meta)) ||
                    originalProps.inline
                  ) {
                    // HINT: must keep the reference
                    propDemo.inline = true;

                    return {
                      // TODO: special id for inline demo
                      id: asset.id,
                      component,
                      renderOpts: {
                        rendererPath: runtimeOpts?.rendererPath,
                      },
                    };
                  }

                  // HINT: must use `Object.assign` to keep the reference
                  Object.assign(
                    previewerProps,
                    (await techStack.generatePreviewerProps?.(
                      originalProps,
                      techStackOpts,
                    )) || originalProps,
                  );

                  // md to string for asset metadata
                  // md to html for previewer props
                  if (previewerProps.description) {
                    const { unified } = await import('unified');
                    const { default: remarkParse } = await import(
                      'remark-parse'
                    );
                    const { default: remarkGfm } = await import('remark-gfm');
                    const { default: remarkRehype } = await import(
                      'remark-rehype'
                    );
                    const { default: rehypeStringify } = await import(
                      'rehype-stringify'
                    );
                    const { convert } = require('html-to-text');
                    const result = await unified()
                      .use(remarkParse)
                      .use(remarkGfm)
                      .use(remarkRehype, { allowDangerousHtml: true })
                      .use(rehypeStringify, { allowDangerousHtml: true })
                      .process(previewerProps.description);

                    previewerProps.description = String(result.value);
                    asset.description = convert(result.value, {
                      wordwrap: false,
                    });
                  }

                  // return demo data
                  return {
                    id: asset.id,
                    component,
                    asset: techStack.generateMetadata
                      ? await techStack.generateMetadata(asset, techStackOpts)
                      : asset,
                    /**
                     * keep `generateSources` rather than `generateResolveMap` for compatibility
                     */
                    resolveMap: techStack.generateSources
                      ? await techStack.generateSources(
                          resolveMap,
                          techStackOpts,
                        )
                      : resolveMap,
                    renderOpts: {
                      rendererPath: runtimeOpts?.rendererPath,
                      compilePath: runtimeOpts?.compilePath,
                    },
                  };
                },
              ),
            );

            // save into demos property
            demosPropData.push({
              demo: propDemo,
              previewerProps,
            });

            // only process demos with the first occurrence of `only` mark
            if (
              process.env.NODE_ENV !== 'production' &&
              'only' in codeNode.properties!
            ) {
              break;
            }
          }
        }

        // replace original node, and save it for parse the final real jsx attributes after all deferrers resolved
        // because the final `previewerProps` depends on the async parse result from `parseBlockAsset`
        // but visitor always sync
        replaceNodes.push(node);
        node.children = [];

        if (demosPropData.length === 1) {
          // single demo
          node.tagName = DUMI_DEMO_TAG;
          node.data[DEMO_PROP_VALUE_KEY] = demosPropData[0];
          node.JSXAttributes = [{ type: 'JSXSpreadAttribute', argument: '' }];
        } else {
          // grid demo
          node.tagName = DUMI_DEMO_GRID_TAG;
          node.data[DEMO_PROP_VALUE_KEY] = demosPropData;
          node.JSXAttributes = [
            { type: 'JSXAttribute', name: 'items', value: '' },
          ];
        }

        return SKIP;
      }
    });

    // wait for asset data be generated
    await Promise.all(deferrers).then((demos) => {
      // to make sure the order of demos is correct
      vFile.data.demos = demos;

      // parse final value for jsx attributes
      replaceNodes.forEach((node) => {
        const value = JSON.stringify(node.data![DEMO_PROP_VALUE_KEY]);

        if (node.JSXAttributes![0].type === 'JSXAttribute') {
          node.JSXAttributes![0].value = value;
        } else {
          node.JSXAttributes![0].argument = value;
        }
      });
    });
  };
}<|MERGE_RESOLUTION|>--- conflicted
+++ resolved
@@ -247,11 +247,8 @@
                 ? [vFile.data.frontmatter!.atomId]
                 : [],
               fileAbsPath: '',
-<<<<<<< HEAD
               lang: codeNode.data!.lang,
-=======
               fileLocale: opts.fileLocale,
->>>>>>> b2b40e2a
               entryPointCode: codeType === 'external' ? undefined : codeValue,
               resolver: opts.resolver,
               techStack,
