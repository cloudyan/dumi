--- conflicted
+++ resolved
@@ -4,18 +4,12 @@
 import fs from 'fs';
 import yaml from 'js-yaml';
 import path from 'path';
-<<<<<<< HEAD
-import { lodash, logger, winPath } from 'umi/plugin-utils';
+import { lodash, logger, semver, winPath } from 'umi/plugin-utils';
 import { promisify } from 'util';
 import type {
   RunLoaderOption as InternalRunLoaderOption,
   RunLoaderResult,
 } from '../compiled/loader-runner';
-=======
-import { lodash, logger, semver, winPath } from 'umi/plugin-utils';
-import { FS_CACHE_DIR } from './constants';
->>>>>>> dbe65427
-
 import { runLoaders as callbackRunLoaders } from '../compiled/loader-runner';
 import { FS_CACHE_DIR } from './constants';
 export type * from '../compiled/loader-runner';
@@ -237,7 +231,6 @@
   return createHash('md5').update(content).digest('hex').slice(0, length);
 }
 
-<<<<<<< HEAD
 const promisifyRunLoaders = promisify(callbackRunLoaders);
 
 export type RunLoaderOption = Partial<InternalRunLoaderOption>;
@@ -262,7 +255,7 @@
     return callbackRunLoaders(options as InternalRunLoaderOption, callback);
   }
   return promisifyRunLoaders(options as InternalRunLoaderOption);
-=======
+}
 /**
  * check if version is in range
  */
@@ -278,5 +271,4 @@
     return semver.subset(version, range, options);
   }
   return false;
->>>>>>> dbe65427
 }