--- conflicted
+++ resolved
@@ -156,12 +156,8 @@
 
                 if (frontmatter) {
                   // replace entry code when frontmatter available
-<<<<<<< HEAD
                   file.value = code;
-                  result.frontmatter = frontmatter;
-=======
                   asset.dependencies[filename].value = code;
->>>>>>> b2b40e2a
 
                   // TODO: locale for title & description
                   ['description', 'title', 'snapshot', 'keywords'].forEach(
