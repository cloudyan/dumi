import { ReactComponent as IconInbox } from '@ant-design/icons-svg/inline-svg/outlined/inbox.svg';
import animateScrollTo from 'animated-scroll-to';
import {
  FormattedMessage,
  history,
  Link,
  useLocation,
  type useSiteSearch,
} from 'dumi';
import React, {
  Fragment,
  useCallback,
  useEffect,
  useState,
  type FC,
} from 'react';
import './index.less';

const IconTitle: FC = () => {
  return (
    <svg viewBox="0 0 32 32" xmlns="http://www.w3.org/2000/svg">
      <path d="M5.333 10.667h21.334c.889 0 1.333.444 1.333 1.333s-.444 1.333-1.333 1.333H5.333C4.444 13.333 4 12.89 4 12s.444-1.333 1.333-1.333Z" />
      <path d="M13.207 2.667h.126a1.206 1.206 0 0 1 1.2 1.326l-2.413 24.14a1.333 1.333 0 0 1-1.327 1.2h-.126a1.206 1.206 0 0 1-1.2-1.326l2.413-24.14c.068-.682.642-1.2 1.327-1.2Zm8 0h.126a1.206 1.206 0 0 1 1.2 1.326l-2.413 24.14a1.333 1.333 0 0 1-1.327 1.2h-.126a1.206 1.206 0 0 1-1.2-1.326l2.413-24.14c.068-.682.642-1.2 1.327-1.2Z" />
      <path d="M5.333 18.667h21.334c.889 0 1.333.444 1.333 1.333s-.444 1.333-1.333 1.333H5.333C4.444 21.333 4 20.89 4 20s.444-1.333 1.333-1.333Z" />
    </svg>
  );
};

const IconPage: FC = () => {
  return (
    <svg viewBox="0 0 32 32" xmlns="http://www.w3.org/2000/svg">
      <path d="M9.402 0h14.78L30 6.16V24.5c0 1.933-1.71 3.5-3.589 3.5H9.401C7.524 28 6 26.433 6 24.5v-21C6 1.567 7.523 0 9.402 0ZM23 2v4.183c0 .451.366.817.817.817H28l-5-5Zm3.333 24c.92 0 1.667-.768 1.667-1.714V8.857h-5c-.92 0-1.667-.767-1.667-1.714V2H9.667C8.747 2 8 2.768 8 3.714v20.572C8 25.232 8.746 26 9.667 26h16.666Z" />
    </svg>
  );
};

const IconContent: FC = () => {
  return (
    <svg viewBox="0 0 32 32" xmlns="http://www.w3.org/2000/svg">
      <path d="M6.12 14.589h6.628l1.52 4.004h2.485l-5.938-15.19H8.053L2.115 18.732H4.6l1.52-4.143ZM8.88 6.855c.139-.414.277-.828.415-1.38h.138c0 .138.138.414.414 1.104 0 .138.138.276.138.276 0 .138.829 2.072 2.21 5.938H6.672c1.519-3.866 2.21-5.8 2.21-5.938Zm8.148 2.348h12.705v1.933H17.029V9.203ZM2.115 20.665h27.619v1.933H2.114v-1.933Zm14.914-5.662h12.705v1.933H17.029v-1.933ZM2.115 26.327h27.619v1.933H2.114v-1.933ZM17.029 3.54h12.705v1.934H17.029V3.54Z" />
    </svg>
  );
};

const IconDemo: FC = () => {
  return (
    <svg viewBox="0 0 32 32" xmlns="http://www.w3.org/2000/svg">
      <path d="M28 6h-5a5 5 0 0 0-10 0H8a2 2 0 0 0-2 2v5a5 5 0 0 0 0 10v5a2 2 0 0 0 2 2h7v-2a3 3 0 0 1 6 0v2h7a2 2 0 0 0 2-2v-7h-2a3 3 0 0 1 0-6h2V8a2 2 0 0 0-2-2Zm-5 12a5 5 0 0 0 5 5v5h-5a5 5 0 0 0-10 0H8v-7H6a3 3 0 0 1 0-6h2V8h7V6a3 3 0 0 1 6 0v2h7v5a5 5 0 0 0-5 5Z" />
    </svg>
  );
};

const ICONS_MAPPING = {
  title: IconTitle,
  page: IconPage,
  content: IconContent,
  demo: IconDemo,
};

type ISearchResult = ReturnType<typeof useSiteSearch>['result'];

type ISearchFlatData = (
  | {
      type: 'title';
      value: Pick<ISearchResult[0], 'title'>;
    }
  | {
      type: 'hint';
      activeIndex: number;
      value: ISearchResult[0]['hints'][0];
    }
)[];

const Highlight: FC<{
  texts: ISearchResult[0]['hints'][0]['highlightTexts'];
}> = (props) => {
  return (
    <>
      {props.texts.map((text, idx) => (
        <Fragment key={idx}>
          {text.highlighted ? <mark>{text.text}</mark> : text.text}
        </Fragment>
      ))}
    </>
  );
};

const useFlatSearchData = (data: ISearchResult) => {
  const update = useCallback((): [ISearchFlatData, number] => {
    let activeIndex = 0;
    const ret: ISearchFlatData = [];

    data.forEach((item) => {
      if (item.title) {
        ret.push({
          type: 'title',
          value: {
            title: item.title,
          },
        });
      }
      item.hints.forEach((hint) => {
        ret.push({
          type: 'hint',
          activeIndex: activeIndex++,
          value: hint,
        });
      });
    });

    return [ret, activeIndex];
  }, [data]);
  const [flatData, setFlatData] = useState(update);

  useEffect(() => {
    setFlatData(update);
  }, [data]);

  return flatData;
};

const SearchResult: FC<{
  data: ISearchResult;
  loading: boolean;
  onItemSelect?: (item: ISearchResult[0]['hints'][0]) => void;
}> = (props) => {
  const [data, histsCount] = useFlatSearchData(props.data);
  const [activeIndex, setActiveIndex] = useState(-1);
  const { pathname } = useLocation();

  const onItemSelect = (item: ISearchResult[0]['hints'][0]) => {
    props.onItemSelect?.(item);

    const url = new URL(item?.link, location.origin);
    if (url?.pathname === pathname && !url.hash) {
      setTimeout(() => {
        animateScrollTo(0, {
          maxDuration: 300,
        });
      }, 1);
    }
  };

  useEffect(() => {
    const handler = (ev: KeyboardEvent) => {
      // TODO: scroll into view for invisible items
      if (ev.key === 'ArrowDown') {
        setActiveIndex((activeIndex + 1) % histsCount);
      } else if (ev.key === 'ArrowUp') {
        setActiveIndex((activeIndex + histsCount - 1) % histsCount);
      } else if (ev.key === 'Enter' && activeIndex >= 0) {
        const item = data.find(
          (item) => item.type === 'hint' && item.activeIndex === activeIndex,
        )!.value as ISearchResult[0]['hints'][0];

        history.push(item.link);
        onItemSelect?.(item);
        (document.activeElement as HTMLInputElement).blur();
      }

      if (['Escape', 'Enter'].includes(ev.key)) {
        setActiveIndex(-1);
      }
    };

    document.addEventListener('keydown', handler);

    return () => document.removeEventListener('keydown', handler);
  });

  let returnNode: React.ReactNode = null;

  if (props.loading) {
    returnNode = (
      <div className="dumi-default-search-empty">
        <IconInbox />
        <FormattedMessage id="search.loading" />
      </div>
    );
  } else if (props.data.length) {
    returnNode = (
      <dl>
        {data.map((item, i) =>
          item.type === 'title' ? (
            <dt key={String(i)}>{item.value.title}</dt>
          ) : (
            <dd key={String(i)}>
              <Link
                to={item.value.link}
                data-active={activeIndex === item.activeIndex || undefined}
                onClick={() => props.onItemSelect?.(item.value)}
              >
                {React.createElement(ICONS_MAPPING[item.value.type])}
                <h4>
                  <Highlight texts={item.value.highlightTitleTexts} />
                </h4>
                <p>
                  <Highlight texts={item.value.highlightTexts} />
                </p>
              </Link>
            </dd>
          ),
        )}
      </dl>
    );
  } else {
    returnNode = (
      <div className="dumi-default-search-empty">
        <IconInbox />
        <FormattedMessage id="search.not.found" />
      </div>
    );
  }

  return (
    <div
      className="dumi-default-search-result"
      onMouseEnter={() => setActiveIndex(-1)}
      // for ux, only hide result when mouse up
      onMouseDownCapture={(ev) => ev.preventDefault()}
      onMouseUpCapture={() => {
        (document.activeElement as HTMLInputElement).blur();
      }}
    >
<<<<<<< HEAD
      {returnNode}
=======
      {Boolean(props.data.length || props.loading) ? (
        <dl>
          {data.map((item, i) =>
            item.type === 'title' ? (
              <dt key={String(i)}>{item.value.title}</dt>
            ) : (
              <dd key={String(i)}>
                <Link
                  to={item.value.link}
                  data-active={activeIndex === item.activeIndex || undefined}
                  onClick={() => onItemSelect?.(item.value)}
                >
                  {React.createElement(ICONS_MAPPING[item.value.type])}
                  <h4>
                    <Highlight texts={item.value.highlightTitleTexts} />
                  </h4>
                  <p>
                    <Highlight texts={item.value.highlightTexts} />
                  </p>
                </Link>
              </dd>
            ),
          )}
        </dl>
      ) : (
        <div className="dumi-default-search-empty">
          <IconInbox />
          <FormattedMessage id="search.not.found" />
        </div>
      )}
>>>>>>> d423c9c3
    </div>
  );
};

export default SearchResult;<|MERGE_RESOLUTION|>--- conflicted
+++ resolved
@@ -188,7 +188,7 @@
               <Link
                 to={item.value.link}
                 data-active={activeIndex === item.activeIndex || undefined}
-                onClick={() => props.onItemSelect?.(item.value)}
+                onClick={() => onItemSelect?.(item.value)}
               >
                 {React.createElement(ICONS_MAPPING[item.value.type])}
                 <h4>
@@ -222,40 +222,7 @@
         (document.activeElement as HTMLInputElement).blur();
       }}
     >
-<<<<<<< HEAD
       {returnNode}
-=======
-      {Boolean(props.data.length || props.loading) ? (
-        <dl>
-          {data.map((item, i) =>
-            item.type === 'title' ? (
-              <dt key={String(i)}>{item.value.title}</dt>
-            ) : (
-              <dd key={String(i)}>
-                <Link
-                  to={item.value.link}
-                  data-active={activeIndex === item.activeIndex || undefined}
-                  onClick={() => onItemSelect?.(item.value)}
-                >
-                  {React.createElement(ICONS_MAPPING[item.value.type])}
-                  <h4>
-                    <Highlight texts={item.value.highlightTitleTexts} />
-                  </h4>
-                  <p>
-                    <Highlight texts={item.value.highlightTexts} />
-                  </p>
-                </Link>
-              </dd>
-            ),
-          )}
-        </dl>
-      ) : (
-        <div className="dumi-default-search-empty">
-          <IconInbox />
-          <FormattedMessage id="search.not.found" />
-        </div>
-      )}
->>>>>>> d423c9c3
     </div>
   );
 };
